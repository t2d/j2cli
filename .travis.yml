language: python

matrix:
  include:
    - python: 2.7
      env: TOXENV=py27
    - python: 3.6
      env: TOXENV=py36
#    - python: 3.7 # TODO: uncomment when Travis-CI supports it
#      env: TOXENV=py37
    - python: pypy
      env: TOXENV=pypy

install:
  - pip install tox
script:
<<<<<<< HEAD
  - tox
=======
  - tox
env:
  - TOXENV=py26
>>>>>>> 888c0758
<|MERGE_RESOLUTION|>--- conflicted
+++ resolved
@@ -2,22 +2,18 @@
 
 matrix:
   include:
+    - python: 2.6
+      env: TOXENV=py26
     - python: 2.7
       env: TOXENV=py27
     - python: 3.6
       env: TOXENV=py36
-#    - python: 3.7 # TODO: uncomment when Travis-CI supports it
-#      env: TOXENV=py37
+    - python: 3.7-dev
+      env: TOXENV=py37
     - python: pypy
       env: TOXENV=pypy
 
 install:
   - pip install tox
 script:
-<<<<<<< HEAD
-  - tox
-=======
-  - tox
-env:
-  - TOXENV=py26
->>>>>>> 888c0758
+  - tox